--- conflicted
+++ resolved
@@ -8,12 +8,9 @@
 Sundials = "c3572dad-4567-51f8-b174-8c6c989267f4"
 
 [compat]
-<<<<<<< HEAD
-Sundials = "4.2"
-=======
 BenchmarkTools = "0.5"
 Plots = "1.4"
 ParameterizedFunctions = "5.3"
 StaticArrays = "0.12"
 DifferentialEquations = "6.14"
->>>>>>> 3f2a8fb5
+Sundials = "4.2"