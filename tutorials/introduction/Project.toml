--- conflicted
+++ resolved
@@ -8,11 +8,8 @@
 Sundials = "c3572dad-4567-51f8-b174-8c6c989267f4"
 
 [compat]
-<<<<<<< HEAD
-DifferentialEquations = "6.14"
-=======
 BenchmarkTools = "0.5"
 Plots = "1.4"
 ParameterizedFunctions = "5.3"
 StaticArrays = "0.12"
->>>>>>> 84893b1f
+DifferentialEquations = "6.14"